"""Response builder class.

This class provides general functions for taking in a set of text
and generating a response.

Will support different modes, from 1) stuffing chunks into prompt,
2) create and refine separately over each chunk, 3) tree summarization.

"""
import logging
from abc import abstractmethod
from typing import Any, Dict, Generator, List, Optional, Sequence, Union

<<<<<<< HEAD
from llama_index.bridge.pydantic import BaseModel
from llama_index.callbacks.base import CallbackManager
from llama_index.callbacks.schema import CBEventType, EventPayload
from llama_index.indices.prompt_helper import PromptHelper
from llama_index.llm_predictor.base import BaseLLMPredictor, LLMPredictor
from llama_index.llms import LLM
from llama_index.prompts.mixin import PromptMixin
from llama_index.response.schema import (
=======
from llama_index.bridge.pydantic import BaseModel, Field
from llama_index.callbacks.base import CallbackManager
from llama_index.callbacks.schema import CBEventType, EventPayload
from llama_index.core.query_pipeline.query_component import (
    ChainableMixin,
    InputKeys,
    OutputKeys,
    QueryComponent,
    validate_and_convert_stringable,
)
from llama_index.core.response.schema import (
>>>>>>> fee1ae54
    RESPONSE_TYPE,
    PydanticResponse,
    Response,
    StreamingResponse,
)
from llama_index.prompts.mixin import PromptMixin
from llama_index.schema import BaseNode, MetadataMode, NodeWithScore, QueryBundle
from llama_index.service_context import ServiceContext
from llama_index.settings import (
    Settings,
    callback_manager_from_settings_or_context,
    llm_predictor_from_settings_or_context,
)
from llama_index.types import RESPONSE_TEXT_TYPE

logger = logging.getLogger(__name__)

QueryTextType = Union[str, QueryBundle]


class BaseSynthesizer(ChainableMixin, PromptMixin):
    """Response builder class."""

    def __init__(
        self,
        llm: Optional[LLM] = None,
        llm_predictor: Optional[BaseLLMPredictor] = None,
        callback_manager: Optional[CallbackManager] = None,
        prompt_helper: Optional[PromptHelper] = None,
        streaming: bool = False,
        output_cls: BaseModel = None,
        # deprecated
        service_context: Optional[ServiceContext] = None,
    ) -> None:
        """Init params."""
        if llm is None:
            self._llm_predictor = (
                llm_predictor
                or llm_predictor_from_settings_or_context(Settings, service_context)
            )
        else:
            self._llm_predictor = llm_predictor or LLMPredictor(llm)

        self._callback_manager = (
            callback_manager
            or callback_manager_from_settings_or_context(Settings, service_context)
        )

        if service_context is not None:
            self._prompt_helper = service_context.prompt_helper
        else:
            self._prompt_helper = prompt_helper or PromptHelper.from_llm_metadata(
                self._llm_predictor.llm.metadata
            )

        self._streaming = streaming
        self._output_cls = output_cls

    def _get_prompt_modules(self) -> Dict[str, Any]:
        """Get prompt modules."""
        # TODO: keep this for now since response synthesizers don't generally have sub-modules
        return {}

<<<<<<< HEAD
=======
    @property
    def service_context(self) -> ServiceContext:
        return self._service_context

    @property
    def callback_manager(self) -> CallbackManager:
        return self._callback_manager

    @callback_manager.setter
    def callback_manager(self, callback_manager: CallbackManager) -> None:
        """Set callback manager."""
        self._callback_manager = callback_manager
        # TODO: please fix this later
        self._service_context.callback_manager = callback_manager
        self._service_context.llm.callback_manager = callback_manager
        self._service_context.embed_model.callback_manager = callback_manager
        self._service_context.node_parser.callback_manager = callback_manager

>>>>>>> fee1ae54
    @abstractmethod
    def get_response(
        self,
        query_str: str,
        text_chunks: Sequence[str],
        **response_kwargs: Any,
    ) -> RESPONSE_TEXT_TYPE:
        """Get response."""
        ...

    @abstractmethod
    async def aget_response(
        self,
        query_str: str,
        text_chunks: Sequence[str],
        **response_kwargs: Any,
    ) -> RESPONSE_TEXT_TYPE:
        """Get response."""
        ...

    def _log_prompt_and_response(
        self,
        formatted_prompt: str,
        response: RESPONSE_TEXT_TYPE,
        log_prefix: str = "",
    ) -> None:
        """Log prompt and response from LLM."""
        logger.debug(f"> {log_prefix} prompt template: {formatted_prompt}")
        logger.debug(f"> {log_prefix} response: {response}")

    def _get_metadata_for_response(
        self,
        nodes: List[BaseNode],
    ) -> Optional[Dict[str, Any]]:
        """Get metadata for response."""
        return {node.node_id: node.metadata for node in nodes}

    def _prepare_response_output(
        self,
        response_str: Optional[RESPONSE_TEXT_TYPE],
        source_nodes: List[NodeWithScore],
    ) -> RESPONSE_TYPE:
        """Prepare response object from response string."""
        response_metadata = self._get_metadata_for_response(
            [node_with_score.node for node_with_score in source_nodes]
        )

        if isinstance(response_str, str):
            return Response(
                response_str,
                source_nodes=source_nodes,
                metadata=response_metadata,
            )
        if isinstance(response_str, Generator):
            return StreamingResponse(
                response_str,
                source_nodes=source_nodes,
                metadata=response_metadata,
            )
        if isinstance(response_str, self._output_cls):
            return PydanticResponse(
                response_str, source_nodes=source_nodes, metadata=response_metadata
            )

        raise ValueError(
            f"Response must be a string or a generator. Found {type(response_str)}"
        )

    def synthesize(
        self,
        query: QueryTextType,
        nodes: List[NodeWithScore],
        additional_source_nodes: Optional[Sequence[NodeWithScore]] = None,
        **response_kwargs: Any,
    ) -> RESPONSE_TYPE:
        if len(nodes) == 0:
            return Response("Empty Response")

        if isinstance(query, str):
            query = QueryBundle(query_str=query)

        with self._callback_manager.event(
            CBEventType.SYNTHESIZE, payload={EventPayload.QUERY_STR: query.query_str}
        ) as event:
            response_str = self.get_response(
                query_str=query.query_str,
                text_chunks=[
                    n.node.get_content(metadata_mode=MetadataMode.LLM) for n in nodes
                ],
                **response_kwargs,
            )

            additional_source_nodes = additional_source_nodes or []
            source_nodes = list(nodes) + list(additional_source_nodes)

            response = self._prepare_response_output(response_str, source_nodes)

            event.on_end(payload={EventPayload.RESPONSE: response})

        return response

    async def asynthesize(
        self,
        query: QueryTextType,
        nodes: List[NodeWithScore],
        additional_source_nodes: Optional[Sequence[NodeWithScore]] = None,
        **response_kwargs: Any,
    ) -> RESPONSE_TYPE:
        if len(nodes) == 0:
            return Response("Empty Response")

        if isinstance(query, str):
            query = QueryBundle(query_str=query)

        with self._callback_manager.event(
            CBEventType.SYNTHESIZE, payload={EventPayload.QUERY_STR: query.query_str}
        ) as event:
            response_str = await self.aget_response(
                query_str=query.query_str,
                text_chunks=[
                    n.node.get_content(metadata_mode=MetadataMode.LLM) for n in nodes
                ],
                **response_kwargs,
            )

            additional_source_nodes = additional_source_nodes or []
            source_nodes = list(nodes) + list(additional_source_nodes)

            response = self._prepare_response_output(response_str, source_nodes)

            event.on_end(payload={EventPayload.RESPONSE: response})

        return response

    def _as_query_component(self, **kwargs: Any) -> QueryComponent:
        """As query component."""
        return SynthesizerComponent(synthesizer=self)


class SynthesizerComponent(QueryComponent):
    """Synthesizer component."""

    synthesizer: BaseSynthesizer = Field(..., description="Synthesizer")

    class Config:
        arbitrary_types_allowed = True

    def set_callback_manager(self, callback_manager: CallbackManager) -> None:
        """Set callback manager."""
        self.synthesizer.callback_manager = callback_manager

    def _validate_component_inputs(self, input: Dict[str, Any]) -> Dict[str, Any]:
        """Validate component inputs during run_component."""
        # make sure both query_str and nodes are there
        if "query_str" not in input:
            raise ValueError("Input must have key 'query_str'")
        input["query_str"] = validate_and_convert_stringable(input["query_str"])

        if "nodes" not in input:
            raise ValueError("Input must have key 'nodes'")
        nodes = input["nodes"]
        if not isinstance(nodes, list):
            raise ValueError("Input nodes must be a list")
        for node in nodes:
            if not isinstance(node, NodeWithScore):
                raise ValueError("Input nodes must be a list of NodeWithScore")
        return input

    def _run_component(self, **kwargs: Any) -> Dict[str, Any]:
        """Run component."""
        output = self.synthesizer.synthesize(kwargs["query_str"], kwargs["nodes"])
        return {"output": output}

    async def _arun_component(self, **kwargs: Any) -> Dict[str, Any]:
        """Run component."""
        output = await self.synthesizer.asynthesize(
            kwargs["query_str"], kwargs["nodes"]
        )
        return {"output": output}

    @property
    def input_keys(self) -> InputKeys:
        """Input keys."""
        return InputKeys.from_keys({"query_str", "nodes"})

    @property
    def output_keys(self) -> OutputKeys:
        """Output keys."""
        return OutputKeys.from_keys({"output"})<|MERGE_RESOLUTION|>--- conflicted
+++ resolved
@@ -11,16 +11,6 @@
 from abc import abstractmethod
 from typing import Any, Dict, Generator, List, Optional, Sequence, Union
 
-<<<<<<< HEAD
-from llama_index.bridge.pydantic import BaseModel
-from llama_index.callbacks.base import CallbackManager
-from llama_index.callbacks.schema import CBEventType, EventPayload
-from llama_index.indices.prompt_helper import PromptHelper
-from llama_index.llm_predictor.base import BaseLLMPredictor, LLMPredictor
-from llama_index.llms import LLM
-from llama_index.prompts.mixin import PromptMixin
-from llama_index.response.schema import (
-=======
 from llama_index.bridge.pydantic import BaseModel, Field
 from llama_index.callbacks.base import CallbackManager
 from llama_index.callbacks.schema import CBEventType, EventPayload
@@ -32,19 +22,20 @@
     validate_and_convert_stringable,
 )
 from llama_index.core.response.schema import (
->>>>>>> fee1ae54
     RESPONSE_TYPE,
     PydanticResponse,
     Response,
     StreamingResponse,
 )
+from llama_index.indices.prompt_helper import PromptHelper
+from llama_index.llm_predictor.base import LLMPredictorType
 from llama_index.prompts.mixin import PromptMixin
 from llama_index.schema import BaseNode, MetadataMode, NodeWithScore, QueryBundle
 from llama_index.service_context import ServiceContext
 from llama_index.settings import (
     Settings,
     callback_manager_from_settings_or_context,
-    llm_predictor_from_settings_or_context,
+    llm_from_settings_or_context,
 )
 from llama_index.types import RESPONSE_TEXT_TYPE
 
@@ -58,8 +49,7 @@
 
     def __init__(
         self,
-        llm: Optional[LLM] = None,
-        llm_predictor: Optional[BaseLLMPredictor] = None,
+        llm: Optional[LLMPredictorType] = None,
         callback_manager: Optional[CallbackManager] = None,
         prompt_helper: Optional[PromptHelper] = None,
         streaming: bool = False,
@@ -68,14 +58,7 @@
         service_context: Optional[ServiceContext] = None,
     ) -> None:
         """Init params."""
-        if llm is None:
-            self._llm_predictor = (
-                llm_predictor
-                or llm_predictor_from_settings_or_context(Settings, service_context)
-            )
-        else:
-            self._llm_predictor = llm_predictor or LLMPredictor(llm)
-
+        self._llm = llm or llm_from_settings_or_context(Settings, service_context)
         self._callback_manager = (
             callback_manager
             or callback_manager_from_settings_or_context(Settings, service_context)
@@ -85,7 +68,7 @@
             self._prompt_helper = service_context.prompt_helper
         else:
             self._prompt_helper = prompt_helper or PromptHelper.from_llm_metadata(
-                self._llm_predictor.llm.metadata
+                self._llm.metadata
             )
 
         self._streaming = streaming
@@ -95,12 +78,6 @@
         """Get prompt modules."""
         # TODO: keep this for now since response synthesizers don't generally have sub-modules
         return {}
-
-<<<<<<< HEAD
-=======
-    @property
-    def service_context(self) -> ServiceContext:
-        return self._service_context
 
     @property
     def callback_manager(self) -> CallbackManager:
@@ -111,12 +88,9 @@
         """Set callback manager."""
         self._callback_manager = callback_manager
         # TODO: please fix this later
-        self._service_context.callback_manager = callback_manager
-        self._service_context.llm.callback_manager = callback_manager
-        self._service_context.embed_model.callback_manager = callback_manager
-        self._service_context.node_parser.callback_manager = callback_manager
-
->>>>>>> fee1ae54
+        self._callback_manager = callback_manager
+        self._llm.callback_manager = callback_manager
+
     @abstractmethod
     def get_response(
         self,

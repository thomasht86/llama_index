from abc import abstractmethod
<<<<<<< HEAD
from typing import Any, AsyncGenerator, Generator, Protocol, TypeVar, Union

try:
    from pydantic.v1 import BaseModel
except ImportError:
    from pydantic import BaseModel
=======
from typing import (
    Any,
    AsyncGenerator,
    Generator,
    Protocol,
    TypeVar,
    Union,
    runtime_checkable,
)

from pydantic import BaseModel
>>>>>>> 26881b49

Model = TypeVar("Model", bound=BaseModel)

TokenGen = Generator[str, None, None]
TokenAsyncGen = AsyncGenerator[str, None]
RESPONSE_TEXT_TYPE = Union[str, TokenGen]


# TODO: move into a `core` folder
# NOTE: this is necessary to make it compatible with pydantic
@runtime_checkable
class BaseOutputParser(Protocol):
    """Output parser class."""

    @abstractmethod
    def parse(self, output: str) -> Any:
        """Parse, validate, and correct errors programmatically."""

    @abstractmethod
    def format(self, output: str) -> str:
        """Format a query with structured output formatting instructions."""<|MERGE_RESOLUTION|>--- conflicted
+++ resolved
@@ -1,12 +1,4 @@
 from abc import abstractmethod
-<<<<<<< HEAD
-from typing import Any, AsyncGenerator, Generator, Protocol, TypeVar, Union
-
-try:
-    from pydantic.v1 import BaseModel
-except ImportError:
-    from pydantic import BaseModel
-=======
 from typing import (
     Any,
     AsyncGenerator,
@@ -17,8 +9,10 @@
     runtime_checkable,
 )
 
-from pydantic import BaseModel
->>>>>>> 26881b49
+try:
+    from pydantic.v1 import BaseModel
+except ImportError:
+    from pydantic import BaseModel
 
 Model = TypeVar("Model", bound=BaseModel)
 

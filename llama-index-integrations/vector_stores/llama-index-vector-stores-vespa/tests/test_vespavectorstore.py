--- conflicted
+++ resolved
@@ -22,15 +22,9 @@
     return VespaVectorStore(application_package=app_package, deployment_target="local")
 
 
-<<<<<<< HEAD
-@pytest.fixture(scope="session")
+@pytest.fixture()
 def nodes() -> list:
     return [
-=======
-@pytest.fixture()
-def nodes_ids() -> tuple:
-    nodes = [
->>>>>>> 9a6b011b
         TextNode(
             text="The Shawshank Redemption",
             metadata={
